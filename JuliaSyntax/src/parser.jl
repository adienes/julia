--- conflicted
+++ resolved
@@ -639,9 +639,9 @@
     end
     t = peek_token(ps; skip_newlines = true)
     if !preceding_whitespace(t)
-<<<<<<< HEAD
-        # a ? b :c  ==>  (if a [ ] [?] [ ] b [ ] [:] (error-t) c)
-        bump_invisible(ps, K"error", TRIVIA_FLAG, error="space required after `:` in `?` expression")
+        # a ? b :c  ==>  (? a b (error-t) c)
+        bump_invisible(ps, K"error", TRIVIA_FLAG,
+                       error="space required after `:` in `?` expression")
     end
 
     # FIXME: This is a very specific case. Error recovery should be handled more
@@ -657,11 +657,6 @@
         bump_invisible(ps, K"error", TRIVIA_FLAG, error="unexpected `$(kind(t))`")
         emit(ps, mark, K"if")
         return
-=======
-        # a ? b :c  ==>  (? a b (error-t) c)
-        bump_invisible(ps, K"error", TRIVIA_FLAG,
-                       error="space required after `:` in `?` expression")
->>>>>>> 9e5f2c42
     end
     parse_eq_star(ps)
     emit(ps, mark, K"?")
