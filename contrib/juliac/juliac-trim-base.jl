# This file is a part of Julia. License is MIT: https://julialang.org/license

# Patches to Base needed for trimming

@eval Core begin
    DomainError(@nospecialize(val), @nospecialize(msg::AbstractString)) = (@noinline; $(Expr(:new, :DomainError, :val, :msg)))
end

(f::Base.RedirectStdStream)(io::Core.CoreSTDOUT) = Base._redirect_io_global(io, f.unix_fd)

@eval Base begin
    depwarn(msg, funcsym; force::Bool=false) = nothing
    _assert_tostring(msg) = ""
    reinit_stdio() = nothing
    JuliaSyntax.enable_in_core!() = nothing
    init_active_project() = ACTIVE_PROJECT[] = nothing
    set_active_project(projfile::Union{AbstractString,Nothing}) = ACTIVE_PROJECT[] = projfile
    disable_library_threading() = nothing
    start_profile_listener() = nothing
    invokelatest_trimmed(f, args...; kwargs...) = f(args...; kwargs...)
    const invokelatest = invokelatest_trimmed
    function sprint(f::F, args::Vararg{Any,N}; context=nothing, sizehint::Integer=0) where {F<:Function,N}
        s = IOBuffer(sizehint=sizehint)
        if context isa Tuple
            f(IOContext(s, context...), args...)
        elseif context !== nothing
            f(IOContext(s, context), args...)
        else
            f(s, args...)
        end
        String(_unsafe_take!(s))
    end
    function show_typeish(io::IO, @nospecialize(T))
        if T isa Type
            show(io, T)
        elseif T isa TypeVar
            print(io, (T::TypeVar).name)
        else
            print(io, "?")
        end
    end
    function show(io::IO, T::Type)
        if T isa DataType
            print(io, T.name.name)
            if T !== T.name.wrapper && length(T.parameters) > 0
                print(io, "{")
                first = true
                for p in T.parameters
                    if !first
                        print(io, ", ")
                    end
                    first = false
                    if p isa Int
                        show(io, p)
                    elseif p isa Type
                        show(io, p)
                    elseif p isa Symbol
                        print(io, ":")
                        print(io, p)
                    elseif p isa TypeVar
                        print(io, p.name)
                    else
                        print(io, "?")
                    end
                end
                print(io, "}")
            end
        elseif T isa Union
            print(io, "Union{")
            show_typeish(io, T.a)
            print(io, ", ")
            show_typeish(io, T.b)
            print(io, "}")
        elseif T isa UnionAll
            print(io, T.body::Type)
            print(io, " where ")
            print(io, T.var.name)
        end
    end
    show_type_name(io::IO, tn::Core.TypeName) = print(io, tn.name)
<<<<<<< HEAD

    # mapreduce(f::F, op::F2, A::AbstractArrayOrBroadcasted; dims=:, init=_InitialValue()) where {F, F2} =
    # _mapreduce_dim(f, op, init, A, dims)
    # mapreduce(f::F, op::F2, A::AbstractArrayOrBroadcasted...; kw...) where {F, F2} =
    #     reduce(op, map(f, A...); kw...)

    # _mapreduce_dim(f::F, op::F2, nt, A::AbstractArrayOrBroadcasted, ::Colon) where {F, F2} =
    #     mapfoldl_impl(f, op, nt, A)

    # _mapreduce_dim(f::F, op::F2, ::_InitialValue, A::AbstractArrayOrBroadcasted, ::Colon) where {F, F2} =
    #     _mapreduce(f, op, IndexStyle(A), A)

    # _mapreduce_dim(f::F, op::F2, nt, A::AbstractArrayOrBroadcasted, dims) where {F, F2} =
    #     mapreducedim!(f, op, reducedim_initarray(A, dims, nt), A)

    # _mapreduce_dim(f::F, op::F2, ::_InitialValue, A::AbstractArrayOrBroadcasted, dims) where {F,F2} =
    #     mapreducedim!(f, op, reducedim_init(f, op, A, dims), A)

    # mapreduce_empty_iter(f::F, op::F2, itr, ItrEltype) where {F, F2} =
    #     reduce_empty_iter(MappingRF(f, op), itr, ItrEltype)
    #     mapreduce_first(f::F, op::F2, x) where {F,F2} = reduce_first(op, f(x))

    # _mapreduce(f::F, op::F2, A::AbstractArrayOrBroadcasted) where {F,F2} = _mapreduce(f, op, IndexStyle(A), A)
    # mapreduce_empty(::typeof(identity), op::F, T) where {F} = reduce_empty(op, T)
    # mapreduce_empty(::typeof(abs), op::F, T) where {F}     = abs(reduce_empty(op, T))
    # mapreduce_empty(::typeof(abs2), op::F, T) where {F}    = abs2(reduce_empty(op, T))
=======
    # this function is not `--trim`-compatible if it resolves to a Varargs{...} specialization
    # and since it only has 1-argument methods this happens too often by default (just 2-3 args)
    setfield!(typeof(throw_eachindex_mismatch_indices).name, :max_args, Int32(5), :monotonic)
>>>>>>> d28a587c
end
@eval Base.Sys begin
    __init_build() = nothing # VersionNumber parsing is not supported yet
end
# Used for LinearAlgebre ldiv with SVD
for s in [:searchsortedfirst, :searchsortedlast, :searchsorted]
    @eval Base.Sort begin
        # identical to existing Base def. but specializes on `lt` / `by`
        $s(v::AbstractVector, x, o::Ordering) = $s(v,x,firstindex(v),lastindex(v),o)
        $s(v::AbstractVector, x;
            lt::T=isless, by::F=identity, rev::Union{Bool,Nothing}=nothing, order::Ordering=Forward) where {T,F} =
            $s(v,x,ord(lt,by,rev,order))
    end
end
@eval Base.GMP begin
    function __init__() # VersionNumber parsing is not supported yet
        try
            ccall((:__gmp_set_memory_functions, libgmp), Cvoid,
                (Ptr{Cvoid},Ptr{Cvoid},Ptr{Cvoid}),
                cglobal(:jl_gc_counted_malloc),
                cglobal(:jl_gc_counted_realloc_with_old_size),
                cglobal(:jl_gc_counted_free_with_size))
            ZERO.alloc, ZERO.size, ZERO.d = 0, 0, C_NULL
            ONE.alloc, ONE.size, ONE.d = 1, 1, pointer(_ONE)
        catch ex
            Base.showerror_nostdio(ex, "WARNING: Error during initialization of module GMP")
        end
        # This only works with a patched version of GMP, ignore otherwise
        try
            ccall((:__gmp_set_alloc_overflow_function, libgmp), Cvoid,
                (Ptr{Cvoid},),
                cglobal(:jl_throw_out_of_memory_error))
            ALLOC_OVERFLOW_FUNCTION[] = true
        catch ex
            # ErrorException("ccall: could not find function...")
            if typeof(ex) != ErrorException
                rethrow()
            end
        end
    end
end

@eval Base.CoreLogging begin
    # Disable logging (TypedCallable is required to support the existing dynamic
    # logger interface, but it's not implemented yet)
    @inline current_logger_for_env(std_level::LogLevel, group, _module) = nothing
end<|MERGE_RESOLUTION|>--- conflicted
+++ resolved
@@ -78,38 +78,9 @@
         end
     end
     show_type_name(io::IO, tn::Core.TypeName) = print(io, tn.name)
-<<<<<<< HEAD
-
-    # mapreduce(f::F, op::F2, A::AbstractArrayOrBroadcasted; dims=:, init=_InitialValue()) where {F, F2} =
-    # _mapreduce_dim(f, op, init, A, dims)
-    # mapreduce(f::F, op::F2, A::AbstractArrayOrBroadcasted...; kw...) where {F, F2} =
-    #     reduce(op, map(f, A...); kw...)
-
-    # _mapreduce_dim(f::F, op::F2, nt, A::AbstractArrayOrBroadcasted, ::Colon) where {F, F2} =
-    #     mapfoldl_impl(f, op, nt, A)
-
-    # _mapreduce_dim(f::F, op::F2, ::_InitialValue, A::AbstractArrayOrBroadcasted, ::Colon) where {F, F2} =
-    #     _mapreduce(f, op, IndexStyle(A), A)
-
-    # _mapreduce_dim(f::F, op::F2, nt, A::AbstractArrayOrBroadcasted, dims) where {F, F2} =
-    #     mapreducedim!(f, op, reducedim_initarray(A, dims, nt), A)
-
-    # _mapreduce_dim(f::F, op::F2, ::_InitialValue, A::AbstractArrayOrBroadcasted, dims) where {F,F2} =
-    #     mapreducedim!(f, op, reducedim_init(f, op, A, dims), A)
-
-    # mapreduce_empty_iter(f::F, op::F2, itr, ItrEltype) where {F, F2} =
-    #     reduce_empty_iter(MappingRF(f, op), itr, ItrEltype)
-    #     mapreduce_first(f::F, op::F2, x) where {F,F2} = reduce_first(op, f(x))
-
-    # _mapreduce(f::F, op::F2, A::AbstractArrayOrBroadcasted) where {F,F2} = _mapreduce(f, op, IndexStyle(A), A)
-    # mapreduce_empty(::typeof(identity), op::F, T) where {F} = reduce_empty(op, T)
-    # mapreduce_empty(::typeof(abs), op::F, T) where {F}     = abs(reduce_empty(op, T))
-    # mapreduce_empty(::typeof(abs2), op::F, T) where {F}    = abs2(reduce_empty(op, T))
-=======
     # this function is not `--trim`-compatible if it resolves to a Varargs{...} specialization
     # and since it only has 1-argument methods this happens too often by default (just 2-3 args)
     setfield!(typeof(throw_eachindex_mismatch_indices).name, :max_args, Int32(5), :monotonic)
->>>>>>> d28a587c
 end
 @eval Base.Sys begin
     __init_build() = nothing # VersionNumber parsing is not supported yet
