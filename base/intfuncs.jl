# This file is a part of Julia. License is MIT: https://julialang.org/license

## number-theoretic functions ##

"""
    gcd(x, y...)

Greatest common (positive) divisor (or zero if all arguments are zero).
The arguments may be integer and rational numbers.

``a`` is a divisor of ``b`` if there exists an integer ``m`` such
that ``ma=b``.

!!! compat "Julia 1.4"
    Rational arguments require Julia 1.4 or later.

# Examples
```jldoctest
julia> gcd(6, 9)
3

julia> gcd(6, -9)
3

julia> gcd(6, 0)
6

julia> gcd(0, 0)
0

julia> gcd(1//3, 2//3)
1//3

julia> gcd(1//3, -2//3)
1//3

julia> gcd(1//3, 2)
1//3

julia> gcd(0, 0, 10, 15)
5
```
"""
function gcd(a::T, b::T) where T<:Integer
    while b != 0
        t = b
        b = rem(a, b)
        a = t
    end
    checked_abs(a)
end

function gcd(a::T, b::T) where T<:BitInteger
    a == 0 && return Base.checked_abs(b)
    b == 0 && return Base.checked_abs(a)
    if a isa Signed && a == typemin(T)
        if a == b
            Base.__throw_gcd_overflow(a, b)
        else
            a, b = b, a
        end
    end
    return _gcd(a, b)
end
@noinline __throw_gcd_overflow(a, b) =
    throw(OverflowError(LazyString("gcd(", a, ", ", b, ") overflows")))

function absdiff(x::T,y::T) where {T<:Unsigned}
    d = max(x,y) - min(x,y)
    d, d
end
function absdiff(x::T,y::T) where {T<:Signed}
    d = x - y
    abs(d), d
end
# binary GCD (aka Stein's) algorithm
# about 1.7x (2.1x) faster for random Int64s (Int128s)
# Unfortunately, we need to manually annotate this as `@assume_effects :terminates_locally` to work around #41694.
# Since this is used in the Rational constructor, constant folding is something we do care about here.
@assume_effects :terminates_locally function _gcd(ain::T, bin::T) where T<:BitInteger
    zb = trailing_zeros(bin)
    za = trailing_zeros(ain)
    a = abs(ain)
    b = abs(bin >> zb)
    k = min(za, zb)
    while a != 0
        a >>= za
        absd, diff = absdiff(a, b)
        za = trailing_zeros(diff)
        b = min(a, b)
        a = absd
    end
    r = b << k
    return r % T
end

"""
    lcm(x, y...)

Least common (positive) multiple (or zero if any argument is zero).
The arguments may be integer and rational numbers.

``a`` is a multiple of ``b`` if there exists an integer ``m`` such
that ``a=mb``.

!!! compat "Julia 1.4"
    Rational arguments require Julia 1.4 or later.

# Examples
```jldoctest
julia> lcm(2, 3)
6

julia> lcm(-2, 3)
6

julia> lcm(0, 3)
0

julia> lcm(0, 0)
0

julia> lcm(1//3, 2//3)
2//3

julia> lcm(1//3, -2//3)
2//3

julia> lcm(1//3, 2)
2//1

julia> lcm(1, 3, 5, 7)
105
```
"""
function lcm(a::T, b::T) where T<:Integer
    # explicit a==0 test is to handle case of lcm(0, 0) correctly
    # explicit b==0 test is to handle case of lcm(typemin(T),0) correctly
    if a == 0 || b == 0
        return zero(a)
    else
        return checked_abs(checked_mul(a, div(b, gcd(b,a))))
    end
end

function _promote_mixed_signs(a::Signed, b::Unsigned)
    # handle the case a == typemin(typeof(a)) if R != typeof(a)
<<<<<<< HEAD
    R = promote_type(typeof(a), typeof(b))
   promote(abs(a % signed(R)), b)
=======
    R = promote_typeof(a, b)
    promote(abs(a % signed(R)), b)
>>>>>>> 0cad7217
end

gcd(a::Integer) = checked_abs(a)
gcd(a::Rational) = checked_abs(a.num) // a.den
lcm(a::Union{Integer,Rational}) = gcd(a)
gcd(a::Unsigned, b::Signed) = gcd(b, a)
gcd(a::Signed, b::Unsigned) = gcd(_promote_mixed_signs(a, b)...)
lcm(a::Unsigned, b::Signed) = lcm(promote(a, abs(b))...)
lcm(a::Signed, b::Unsigned) = lcm(_promote_mixed_signs(a, b)...)
gcd(a::Real, b::Real) = gcd(promote(a,b)...)
lcm(a::Real, b::Real) = lcm(promote(a,b)...)
gcd(a::Real, b::Real, c::Real...) = gcd(a, gcd(b, c...))
lcm(a::Real, b::Real, c::Real...) = lcm(a, lcm(b, c...))
gcd(a::T, b::T) where T<:Real = throw(MethodError(gcd, (a,b)))
lcm(a::T, b::T) where T<:Real = throw(MethodError(lcm, (a,b)))

gcd(abc::AbstractArray{<:Real}) = reduce(gcd, abc; init=zero(eltype(abc)))
function lcm(abc::AbstractArray{<:Real})
    # Using reduce with init=one(eltype(abc)) is buggy for Rationals.
    l = length(abc)
    if l == 0
        eltype(abc) <: Integer && return one(eltype(abc))
        throw(ArgumentError("lcm has no identity for $(eltype(abc))"))
    end
    l == 1 && return abs(only(abc))
    return reduce(lcm, abc)
end

function gcd(abc::AbstractArray{<:Integer})
    a = zero(eltype(abc))
    for b in abc
        a = gcd(a, b)
        if a == 1
            return a
        end
    end
    return a
end

# return (gcd(a, b), x, y) such that ax+by == gcd(a, b)
"""
    gcdx(a, b...)

Computes the greatest common (positive) divisor of `a` and `b` and their Bézout
coefficients, i.e. the integer coefficients `u` and `v` that satisfy
``u*a + v*b = d = gcd(a, b)``. ``gcdx(a, b)`` returns ``(d, u, v)``.

For more arguments than two, i.e., `gcdx(a, b, c, ...)` the Bézout coefficients are computed
recursively, returning a solution `(d, u, v, w, ...)` to
``u*a + v*b + w*c + ... = d = gcd(a, b, c, ...)``.

The arguments may be integer and rational numbers.

!!! compat "Julia 1.4"
    Rational arguments require Julia 1.4 or later.

!!! compat "Julia 1.12"
    More or fewer arguments than two require Julia 1.12 or later.

# Examples
```jldoctest
julia> gcdx(12, 42)
(6, -3, 1)

julia> gcdx(240, 46)
(2, -9, 47)

julia> gcdx(15, 12, 20)
(1, 7, -7, -1)
```

!!! note
    Bézout coefficients are *not* uniquely defined. `gcdx` returns the minimal
    Bézout coefficients that are computed by the extended Euclidean algorithm.
    (Ref: D. Knuth, TAoCP, 2/e, p. 325, Algorithm X.)
    For signed integers, these coefficients `u` and `v` are minimal in
    the sense that ``|u| < |b/d|`` and ``|v| < |a/d|``. Furthermore,
    the signs of `u` and `v` are chosen so that `d` is positive.
    For unsigned integers, the coefficients `u` and `v` might be near
    their `typemax`, and the identity then holds only via the unsigned
    integers' modulo arithmetic.
"""
Base.@assume_effects :terminates_locally function gcdx(a::T, b::T) where {T<:Integer}
    if iszero(a) && iszero(b)
        return (zero(T), zero(T), zero(T))
    elseif isone(abs(b))
        # handles (typemin(::Signed), -1)
        return (one(T), zero(T), b)
    elseif isone(abs(a))
        return (one(T), a, zero(T))
    end
    # a0, b0 = a, b
    s0, s1 = oneunit(T), zero(T)
    t0, t1 = s1, s0
    # The loop invariant is: s0*a0 + t0*b0 == a && s1*a0 + t1*b0 == b
<<<<<<< HEAD
    while b != 0
=======
    while !iszero(b)
>>>>>>> 0cad7217
        q, r = divrem(a, b)
        a, b = b, r
        s0, s1 = s1, s0 - q*s1
        t0, t1 = t1, t0 - q*t1
    end
<<<<<<< HEAD
    a < 0 ? (checked_abs(a), -s0, -t0) : (a, s0, t0)
=======
    # for cases like abs(Int8(-128))
    if isnegative(a) && isnegative(abs(a))
        throw(DomainError((a, b), LazyString("gcd not representable in ", T)))
    else
        return isnegative(a) ? (abs(a), -s0, -t0) : (a, s0, t0)
    end
>>>>>>> 0cad7217
end
gcdx(a::Real, b::Real) = gcdx(promote(a,b)...)
gcdx(a::T, b::T) where T<:Real = throw(MethodError(gcdx, (a,b)))
gcdx(a::Real) = (gcd(a), signbit(a) ? -one(a) : one(a))
function gcdx(a::Real, b::Real, cs::Real...)
    # a solution to the 3-arg `gcdx(a,b,c)` problem, `u*a + v*b + w*c = gcd(a,b,c)`, can be
    # obtained from the 2-arg problem in three steps:
    #   1. `gcdx(a,b)`: solve `i*a + j*b = d′ = gcd(a,b)` for `(i,j)`
    #   2. `gcdx(d′,c)`: solve `x*gcd(a,b) + yc = gcd(gcd(a,b),c) = gcd(a,b,c)` for `(x,y)`
    #   3. return `d = gcd(a,b,c)`, `u = i*x`, `v = j*x`, and `w = y`
    # the N-arg solution proceeds similarly by recursion
    d, i, j = gcdx(a, b)
    d′, x, ys... = gcdx(d, cs...)
    return d′, i*x, j*x, ys...
end

<<<<<<< HEAD
gcdx(a::Integer, b::Integer) = gcdx(promote(a, b)...)
function gcdx(a::Signed, b::Unsigned)
    d, u, v = gcdx(_promote_mixed_signs(a, b)...)
    d, flipsign(u, a), v
=======
function gcdx(a::Signed, b::Unsigned)
    R = promote_typeof(a, b)
    d, u, v = gcdx(promote(abs(a % signed(R)), b)...)
    flip_typemin = isnegative(a) & (R <: Signed)
    d, flipsign(u, a - flip_typemin), v
>>>>>>> 0cad7217
end
function gcdx(a::Unsigned, b::Signed)
    d, v, u = gcdx(b, a)
    d, u, v
end

# multiplicative inverse of n mod m, error if none

"""
    invmod(n::Integer, m::Integer)

Take the inverse of `n` modulo `m`: `y` such that ``n y = 1 \\pmod m``,
and ``div(y,m) = 0``. This will throw an error if ``m = 0``, or if
``gcd(n,m) \\neq 1``.

# Examples
```jldoctest
julia> invmod(2, 5)
3

julia> invmod(2, 3)
2

julia> invmod(5, 6)
5
```
"""
function invmod(n::Integer, m::Integer)
    # The postcondition is: mod(widemul(result, n), m) == mod(one(T), m) && iszero(div(result, m))
    iszero(m) && throw(DomainError(m, "`m` must not be 0."))
<<<<<<< HEAD
    if n isa Signed && hastypemax(typeof(n))
        T = promote_type(typeof(n), typeof(m))
        t = typemin(T)
        (m == t) && (iszero(n) || n == t) &&
            throw(DomainError((n, m), LazyString("Greatest common divisor is ", m, ".")))

=======
    R = promote_typeof(n, m)
    if R <: Signed
        x = _bezout_coef(n, m)
        return mod(x, m)
    else
        S = signed(R)
        if !hastypemax(S) || (n <= typemax(S)) && (m <= typemax(S))
            x = _bezout_coef(n % S, m % S)

            # this branch is only hit if R <: Unsigned, so we don't have
            # to worry about abs(typemin(::Signed)) overflow. If `m` is
            # signed then `x` must be unsigned, and thus never negative
            isnegative(x) && (x += abs(m))
            return mod(x % R, m)
        else
            # since gcdx only promises bezout w.r.t overflow for unsigned ints,
            # we have to widen to a signed type
            W = widen(S)
            x = _bezout_coef(n % W, m % W)
            t = mod(x, m % W)
            isnegative(m) && (t -= m)
            return mod(t % R, m)
        end
>>>>>>> 0cad7217
    end
end

function _bezout_coef(n, m)
    g, x, _ = gcdx(n, m)
    g != 1 && throw(DomainError((n, m), LazyString("Greatest common divisor is ", g, ".")))
    return x
end

"""
    invmod(n::Integer, T) where {T <: Base.BitInteger}
    invmod(n::T) where {T <: Base.BitInteger}

Compute the modular inverse of `n` in the integer ring of type `T`, i.e. modulo
`2^N` where `N = 8*sizeof(T)` (e.g. `N = 32` for `Int32`). In other words, these
methods satisfy the following identities:
```
n * invmod(n) == 1
(n * invmod(n, T)) % T == 1
(n % T) * invmod(n, T) == 1
```
Note that `*` here is modular multiplication in the integer ring, `T`.  This will
throw an error if `n` is even, because then it is not relatively prime with `2^N`
and thus has no such inverse.

Specifying the modulus implied by an integer type as an explicit value is often
inconvenient since the modulus is by definition too big to be represented by the
type.

The modular inverse is computed much more efficiently than the general case
using the algorithm described in https://arxiv.org/pdf/2204.04342.pdf.

!!! compat "Julia 1.11"
    The `invmod(n)` and `invmod(n, T)` methods require Julia 1.11 or later.
"""
invmod(n::Integer, ::Type{T}) where {T<:BitInteger} = invmod(n % T)

function invmod(n::T) where {T<:BitInteger}
    isodd(n) || throw(DomainError(n, "Argument must be odd."))
    x = (3*n ⊻ 2) % T
    y = (1 - n*x) % T
    for _ = 1:trailing_zeros(2*sizeof(T))
        x *= y + true
        y *= y
    end
    return x
end

# ^ for any x supporting *
@noinline throw_domerr_powbysq(::Any, p) = throw(DomainError(p, LazyString(
    "Cannot raise an integer x to a negative power ", p, ".",
    "\nConvert input to float.")))
@noinline throw_domerr_powbysq(::Integer, p) = throw(DomainError(p, LazyString(
    "Cannot raise an integer x to a negative power ", p, ".",
    "\nMake x or ", p, " a float by adding a zero decimal ",
    "(e.g., 2.0^", p, " or 2^", float(p), " instead of 2^", p, ") ",
    "or write 1/x^", -p, ", float(x)^", p, ", x^float(", p, ") or (x//1)^", p, ".")))
@noinline throw_domerr_powbysq(::AbstractMatrix, p) = throw(DomainError(p, LazyString(
    "Cannot raise an integer matrix x to a negative power ", p, ".",
    "\nMake x a float matrix by adding a zero decimal ",
    "(e.g., [2.0 1.0;1.0 0.0]^", p, " instead of [2 1;1 0]^", p, ") ",
    "or write float(x)^", p, " or Rational.(x)^", p, ".")))
# The * keyword supports `*=checked_mul` for `checked_pow`
@assume_effects :terminates_locally function power_by_squaring(x_, p::Integer; mul=*)
    x_squared_ = x_ * x_
    x_squared_type = typeof(x_squared_)
    T = if x_ isa Number
        promote_type(typeof(x_), x_squared_type)
    else
        x_squared_type
    end
    x = convert(T, x_)
    square_is_useful = mul === *
    if p == 1
        return copy(x)
    elseif p == 0
        return one(x)
    elseif p == 2
        if square_is_useful  # avoid performing the same multiplication a second time when possible
            return convert(T, x_squared_)
        end
        return mul(x, x)
    elseif p < 0
        isone(x) && return copy(x)
        isone(-x) && return iseven(p) ? one(x) : copy(x)
        throw_domerr_powbysq(x, p)
    end
    t = trailing_zeros(p) + 1
    p >>= t
    if square_is_useful  # avoid performing the same multiplication a second time when possible
        if (t -= 1) > 0
            x = convert(T, x_squared_)
        end
    end
    while (t -= 1) > 0
        x = mul(x, x)
    end
    y = x
    while p > 0
        t = trailing_zeros(p) + 1
        p >>= t
        while (t -= 1) >= 0
            x = mul(x, x)
        end
        y = mul(y, x)
    end
    return y
end
power_by_squaring(x::Bool, p::Unsigned) = ((p==0) | x)
function power_by_squaring(x::Bool, p::Integer)
    p < 0 && !x && throw_domerr_powbysq(x, p)
    return (p==0) | x
end

^(x::T, p::T) where {T<:Integer} = power_by_squaring(x,p)
^(x::Number, p::Integer)  = power_by_squaring(x,p)

# x^p for any literal integer p is lowered to Base.literal_pow(^, x, Val(p))
# to enable compile-time optimizations specialized to p.
# However, we still need a fallback that calls the function ^ which may either
# mean Base.^ or something else, depending on context.
# We mark these @inline since if the target is marked @inline,
# we want to make sure that gets propagated,
# even if it is over the inlining threshold.
@inline literal_pow(f, x, ::Val{p}) where {p} = f(x,p)

# Restrict inlining to hardware-supported arithmetic types, which
# are fast enough to benefit from inlining.
const HWReal = Union{Int8,Int16,Int32,Int64,UInt8,UInt16,UInt32,UInt64,Float16,Float32,Float64}
const HWNumber = Union{HWReal, Complex{<:HWReal}, Rational{<:HWReal}}

# Inline x^2 and x^3 for Val
# (The first argument prevents unexpected behavior if a function ^
# is defined that is not equal to Base.^)
@inline literal_pow(::typeof(^), x::HWNumber, ::Val{0}) = one(x)
@inline literal_pow(::typeof(^), x::HWNumber, ::Val{1}) = x
@inline literal_pow(::typeof(^), x::HWNumber, ::Val{2}) = x*x
@inline literal_pow(::typeof(^), x::HWNumber, ::Val{3}) = x*x*x
@inline literal_pow(::typeof(^), x::HWNumber, ::Val{-1}) = inv(x)
@inline literal_pow(::typeof(^), x::HWNumber, ::Val{-2}) = (i=inv(x); i*i)

# don't use the inv(x) transformation here since float^p is slightly more accurate
@inline literal_pow(::typeof(^), x::AbstractFloat, ::Val{p}) where {p} = x^p
@inline literal_pow(::typeof(^), x::AbstractFloat, ::Val{-1}) = inv(x)

# for other types, define x^-n as inv(x)^n so that negative literal powers can
# be computed in a type-stable way even for e.g. integers.
@inline function literal_pow(f::typeof(^), x, ::Val{p}) where {p}
    if p < 0
        if x isa BitInteger64
            f(Float64(x), p) # inv would cause rounding, while Float64^Integer is able to compensate the inverse
        else
            f(inv(x), -p)
        end
    else
        f(x, p)
    end
end

# note: it is tempting to add optimized literal_pow(::typeof(^), x, ::Val{n})
#       methods here for various n, but this easily leads to method ambiguities
#       if anyone has defined literal_pow(::typeof(^), x::T, ::Val).

# b^p mod m

"""
    powermod(x::Integer, p::Integer, m)

Compute ``x^p \\pmod m``.

# Examples
```jldoctest
julia> powermod(2, 6, 5)
4

julia> mod(2^6, 5)
4

julia> powermod(5, 2, 20)
5

julia> powermod(5, 2, 19)
6

julia> powermod(5, 3, 19)
11
```
"""
function powermod(x::Integer, p::Integer, m::T) where T<:Integer
    p == 0 && return mod(one(m),m)
    # When the concrete type of p is signed and has the lowest value,
    # `p < 0 && p == -p` is equivalent to `p == typemin(typeof(p))` for 2's complement representation.
    # but will work for integer types like `BigInt` that don't have `typemin` defined
    # It needs special handling otherwise will cause overflow problem.
    if p < 0
        if p == -p
            imod = invmod(x, m)
            rhalf = powermod(imod, -(p÷2), m)
            r::T = mod(widemul(rhalf, rhalf), m)
            isodd(p) && (r = mod(widemul(r, imod), m))
            #else odd
            return r
        else
            return powermod(invmod(x, m), -p, m)
        end
    end

    (m == 1 || m == -1) && return zero(m)

    mm = uabs(m)
    rr = one(mm)
    bb = oftype(mm, mod(x, mm))

    # legal && profitable
    if _powermod_mi_legal(mm) && (p > 2sizeof(mm))
        if bb == 0
            rr = zero(mm)
        else
            mis = MultiplicativeInverses.multiplicativeinverse(mm)
            Base.@assume_effects :terminates_locally while true
                if (p & 1) != 0
                    rr = mod(rr * bb, mis)
                end
                p >>= 1
                p == 0 && break
                bb = mod(bb * bb, mis)
            end
        end
    else
        if bb == 0
            rr = zero(mm)
        else
            Base.@assume_effects :terminates_locally while true
                if (p & 1) != 0
                    rr = oftype(mm, mod(widemul(rr, bb), mm))
                end
                p >>= 1
                p == 0 && break
                bb = oftype(mm, mod(widemul(bb, bb), mm))
            end
        end
    end
    r = oftype(m, rr)
    return (iszero(r) || (m > 0)) ? r : r + m
end

_powermod_mi_legal(::Integer) = false
function _powermod_mi_legal(mm::T) where {T<:Unsigned}
    return Base.hastypemax(T) && (mm <= (typemax(T) >> (sizeof(T) << 2)))
end

# optimization: promote the modulus m to BigInt only once (cf. widemul in generic powermod above)
powermod(x::Integer, p::Integer, m::Union{Int128,UInt128}) = oftype(m, powermod(x, p, big(m)))

_nextpow2(x::Unsigned) = oneunit(x)<<(top_set_bit(x-oneunit(x)))
_nextpow2(x::Integer) = reinterpret(typeof(x),x < 0 ? -_nextpow2(unsigned(-x)) : _nextpow2(unsigned(x)))
_prevpow2(x::Unsigned) = one(x) << unsigned(top_set_bit(x)-1)
_prevpow2(x::Integer) = reinterpret(typeof(x),x < 0 ? -_prevpow2(unsigned(-x)) : _prevpow2(unsigned(x)))

"""
    ispow2(n::Number)::Bool

Test whether `n` is an integer power of two.

See also [`count_ones`](@ref), [`prevpow`](@ref), [`nextpow`](@ref).

# Examples
```jldoctest
julia> ispow2(4)
true

julia> ispow2(5)
false

julia> ispow2(4.5)
false

julia> ispow2(0.25)
true

julia> ispow2(1//8)
true
```

!!! compat "Julia 1.6"
    Support for non-`Integer` arguments was added in Julia 1.6.
"""
ispow2(x::Number) = isreal(x) && ispow2(real(x))

ispow2(x::Integer) = x > 0 && count_ones(x) == 1

"""
    nextpow(a, x)

The smallest `a^n` not less than `x`, where `n` is a non-negative integer. `a` must be
greater than 1, and `x` must be greater than 0.

See also [`prevpow`](@ref).

# Examples
```jldoctest
julia> nextpow(2, 7)
8

julia> nextpow(2, 9)
16

julia> nextpow(5, 20)
25

julia> nextpow(4, 16)
16
```
"""
function nextpow(a::Real, x::Real)
    x <= 0 && throw(DomainError(x, "`x` must be positive."))
    # Special case fast path for x::Integer, a == 2.
    # This is a very common case. Constant prop will make sure that a call site
    # specified as `nextpow(2, x)` will get this special case inlined.
    a == 2 && isa(x, Integer) && return _nextpow2(x)
    a <= 1 && throw(DomainError(a, "`a` must be greater than 1."))
    x <= 1 && return one(a)
    n = ceil(Integer,log(a, x))
    # round-off error of log can go either direction, so need some checks
    p = a^(n-1)
    hastypemax(typeof(p)) && x > typemax(p) &&
        throw(DomainError(x,"argument is beyond the range of type of the base"))
    p >= x && return p
    wp = a^n
    wp > p || throw(OverflowError("result is beyond the range of type of the base"))
    wp >= x && return wp
    wwp = a^(n+1)
    wwp > wp || throw(OverflowError("result is beyond the range of type of the base"))
    return wwp
end

"""
    prevpow(a, x)

The largest `a^n` not greater than `x`, where `n` is a non-negative integer.
`a` must be greater than 1, and `x` must not be less than 1.

See also [`nextpow`](@ref), [`isqrt`](@ref).

# Examples
```jldoctest
julia> prevpow(2, 7)
4

julia> prevpow(2, 9)
8

julia> prevpow(5, 20)
5

julia> prevpow(4, 16)
16
```
"""
function prevpow(a::T, x::Real) where T <: Real
    x < 1 && throw(DomainError(x, "`x` must be ≥ 1."))
    # See comment in nextpos() for a == special case.
    a == 2 && isa(x, Integer) && return _prevpow2(x)
    a <= 1 && throw(DomainError(a, "`a` must be greater than 1."))
    n = floor(Integer,log(a, x))
    # round-off error of log can go either direction, so need some checks
    p = a^n
    hastypemax(typeof(p)) && x > typemax(p) &&
        throw(DomainError(x,"argument is beyond the range of type of the base"))
    if a isa Integer
        wp, overflow = mul_with_overflow(promote(a, p)...)
        wp <= x && !overflow && return wp
    else
        wp = a^(n+1)
        wp <= x && return wp
    end
    p <= x && return p
    return a^(n-1)
end

## ndigits (number of digits) in base 10 ##

# decimal digits in an unsigned integer
const powers_of_ten = [
    0x0000000000000001, 0x000000000000000a, 0x0000000000000064, 0x00000000000003e8,
    0x0000000000002710, 0x00000000000186a0, 0x00000000000f4240, 0x0000000000989680,
    0x0000000005f5e100, 0x000000003b9aca00, 0x00000002540be400, 0x000000174876e800,
    0x000000e8d4a51000, 0x000009184e72a000, 0x00005af3107a4000, 0x00038d7ea4c68000,
    0x002386f26fc10000, 0x016345785d8a0000, 0x0de0b6b3a7640000, 0x8ac7230489e80000,
]
function bit_ndigits0z(x::Base.BitUnsigned64)
    lz = top_set_bit(x)
    nd = (1233*lz)>>12+1
    nd -= x < powers_of_ten[nd]
end
function bit_ndigits0z(x::UInt128)
    n = 0
    while x > 0x8ac7230489e80000 # 10e18
        x = div(x,0x8ac7230489e80000)
        n += 19
    end
    return n + ndigits0z(UInt64(x))
end

ndigits0z(x::BitSigned) = bit_ndigits0z(unsigned(abs(x)))
ndigits0z(x::BitUnsigned) = bit_ndigits0z(x)
ndigits0z(x::Integer) = ndigits0zpb(x, 10)

## ndigits with specified base ##

# The suffix "nb" stands for "negative base"
function ndigits0znb(x::Integer, b::Integer)
    d = 0
    if x isa Unsigned
        d += (x != 0)::Bool
        x = -signed(fld(x, -b))
    end
    # precondition: b < -1 && !(typeof(x) <: Unsigned)
    while x != 0
        x = cld(x,b)
        d += 1
    end
    return d
end

# do first division before conversion with signed here, which can otherwise overflow
ndigits0znb(x::Bool, b::Integer) = x % Int

# The suffix "pb" stands for "positive base"
function ndigits0zpb(x::Integer, b::Integer)
    # precondition: b > 1
    x == 0 && return 0
    b = Int(b)
    x = abs(x)
    if x isa Base.BitInteger
        x = unsigned(x)::Unsigned
        b == 2  && return top_set_bit(x)
        b == 8  && return (top_set_bit(x) + 2) ÷ 3
        b == 16 && return sizeof(x)<<1 - leading_zeros(x)>>2
        b == 10 && return bit_ndigits0z(x)
        if ispow2(b)
            dv, rm = divrem(top_set_bit(x), trailing_zeros(b))
            return iszero(rm) ? dv : dv + 1
        end
    end

    d = 0
    while x > typemax(Int)
        x = div(x,b)
        d += 1
    end
    x = div(x,b)
    d += 1

    m = 1
    while m <= x
        m *= b
        d += 1
    end
    return d
end

ndigits0zpb(x::Bool, b::Integer) = x % Int

# The suffix "0z" means that the output is 0 on input zero (cf. #16841)
"""
    ndigits0z(n::Integer, b::Integer=10)

Return 0 if `n == 0`, otherwise compute the number of digits in
integer `n` written in base `b` (i.e. equal to `ndigits(n, base=b)`
in this case).
The base `b` must not be in `[-1, 0, 1]`.

# Examples
```jldoctest
julia> Base.ndigits0z(0, 16)
0

julia> Base.ndigits(0, base=16)
1

julia> Base.ndigits0z(0)
0

julia> Base.ndigits0z(10, 2)
4

julia> Base.ndigits0z(10)
2
```

See also [`ndigits`](@ref).
"""
function ndigits0z(x::Integer, b::Integer)
    if b < -1
        ndigits0znb(x, b)
    elseif b > 1
        ndigits0zpb(x, b)
    else
        throw(DomainError(b, "The base must not be in `[-1, 0, 1]`."))
    end
end

# Extends the definition in base/int.jl
# assume x >= 0. result is implementation-defined for negative values
top_set_bit(x::Integer) = iszero(x) ? 0 : exponent(x) + 1

"""
    ndigits(n::Integer; base::Integer=10, pad::Integer=1)

Compute the number of digits in integer `n` written in base `base`
(`base` must not be in `[-1, 0, 1]`), optionally padded with zeros
to a specified size (the result will never be less than `pad`).

See also [`digits`](@ref), [`count_ones`](@ref).

# Examples
```jldoctest
julia> ndigits(0)
1

julia> ndigits(12345)
5

julia> ndigits(1022, base=16)
3

julia> string(1022, base=16)
"3fe"

julia> ndigits(123, pad=5)
5

julia> ndigits(-123)
3
```
"""
ndigits(x::Integer; base::Integer=10, pad::Integer=1) = max(pad, ndigits0z(x, base))

## integer to string functions ##

function bin(x::Unsigned, pad::Int, neg::Bool)
    m = top_set_bit(x)
    n = neg + max(pad, m)
    a = StringMemory(n)
    # for i in 0x0:UInt(n-1) # automatic vectorization produces redundant codes
    #     @inbounds a[n - i] = 0x30 + (((x >> i) % UInt8)::UInt8 & 0x1)
    # end
    i = n
    @inbounds while i >= 4
        b = UInt32((x % UInt8)::UInt8)
        d = 0x30303030 + ((b * 0x08040201) >> 0x3) & 0x01010101
        a[i-3] = (d >> 0x00) % UInt8
        a[i-2] = (d >> 0x08) % UInt8
        a[i-1] = (d >> 0x10) % UInt8
        a[i]   = (d >> 0x18) % UInt8
        x >>= 0x4
        i -= 4
    end
    while i > neg
        @inbounds a[i] = 0x30 + ((x % UInt8)::UInt8 & 0x1)
        x >>= 0x1
        i -= 1
    end
    neg && (@inbounds a[1] = 0x2d) # UInt8('-')
    unsafe_takestring(a)
end

function oct(x::Unsigned, pad::Int, neg::Bool)
    m = div(top_set_bit(x) + 2, 3)
    n = neg + max(pad, m)
    a = StringMemory(n)
    i = n
    while i > neg
        @inbounds a[i] = 0x30 + ((x % UInt8)::UInt8 & 0x7)
        x >>= 0x3
        i -= 1
    end
    neg && (@inbounds a[1] = 0x2d) # UInt8('-')
    unsafe_takestring(a)
end

# 2-digit decimal characters ("00":"99")
const _dec_d100 = UInt16[
# generating expression: UInt16[(0x30 + i % 10) << 0x8 + (0x30 + i ÷ 10) for i = 0:99]
#    0 0,    0 1,    0 2,    0 3, and so on in little-endian
  0x3030, 0x3130, 0x3230, 0x3330, 0x3430, 0x3530, 0x3630, 0x3730, 0x3830, 0x3930,
  0x3031, 0x3131, 0x3231, 0x3331, 0x3431, 0x3531, 0x3631, 0x3731, 0x3831, 0x3931,
  0x3032, 0x3132, 0x3232, 0x3332, 0x3432, 0x3532, 0x3632, 0x3732, 0x3832, 0x3932,
  0x3033, 0x3133, 0x3233, 0x3333, 0x3433, 0x3533, 0x3633, 0x3733, 0x3833, 0x3933,
  0x3034, 0x3134, 0x3234, 0x3334, 0x3434, 0x3534, 0x3634, 0x3734, 0x3834, 0x3934,
  0x3035, 0x3135, 0x3235, 0x3335, 0x3435, 0x3535, 0x3635, 0x3735, 0x3835, 0x3935,
  0x3036, 0x3136, 0x3236, 0x3336, 0x3436, 0x3536, 0x3636, 0x3736, 0x3836, 0x3936,
  0x3037, 0x3137, 0x3237, 0x3337, 0x3437, 0x3537, 0x3637, 0x3737, 0x3837, 0x3937,
  0x3038, 0x3138, 0x3238, 0x3338, 0x3438, 0x3538, 0x3638, 0x3738, 0x3838, 0x3938,
  0x3039, 0x3139, 0x3239, 0x3339, 0x3439, 0x3539, 0x3639, 0x3739, 0x3839, 0x3939
]

function append_c_digits(olength::Int, digits::Unsigned, buf, pos::Int)
    i = olength
    while i >= 2
        d, c = divrem(digits, 0x64)
        digits = oftype(digits, d)
        @inbounds d100 = _dec_d100[(c % Int)::Int + 1]
        @inbounds buf[pos + i - 2] = d100 % UInt8
        @inbounds buf[pos + i - 1] = (d100 >> 0x8) % UInt8
        i -= 2
    end
    if i == 1
        @inbounds buf[pos] = UInt8('0') + rem(digits, 0xa) % UInt8
        i -= 1
    end
    return pos + olength
end

function append_nine_digits(digits::Unsigned, buf, pos::Int)
    if digits == 0
        for _ = 1:9
            @inbounds buf[pos] = UInt8('0')
            pos += 1
        end
        return pos
    end
    return @inline append_c_digits(9, digits, buf, pos) # force loop-unrolling on the length
end

function append_c_digits_fast(olength::Int, digits::Unsigned, buf, pos::Int)
    i = olength
    # n.b. olength may be larger than required to print all of `digits` (and will be padded
    # with zeros), but the printed number will be undefined if it is smaller, and may include
    # bits of both the high and low bytes.
    maxpow10 = 0x3b9aca00 # 10e9 as UInt32
    while i > 9 && digits > typemax(UInt)
        # do everything in cheap math chunks, using the processor's native math size
        d, c = divrem(digits, maxpow10)
        digits = oftype(digits, d)
        append_nine_digits(c % UInt32, buf, pos + i - 9)
        i -= 9
    end
    append_c_digits(i, digits % UInt, buf, pos)
    return pos + olength
end


function dec(x::Unsigned, pad::Int, neg::Bool)
    n = neg + ndigits(x, pad=pad)
    a = StringMemory(n)
    append_c_digits_fast(n, x, a, 1)
    neg && (@inbounds a[1] = 0x2d) # UInt8('-')
    unsafe_takestring(a)
end

function hex(x::Unsigned, pad::Int, neg::Bool)
    m = 2 * sizeof(x) - (leading_zeros(x) >> 2)
    n = neg + max(pad, m)
    a = StringMemory(n)
    i = n
    while i >= 2
        b = (x % UInt8)::UInt8
        d1, d2 = b >> 0x4, b & 0xf
        @inbounds a[i-1] = d1 + ifelse(d1 > 0x9, 0x57, 0x30)
        @inbounds a[i]   = d2 + ifelse(d2 > 0x9, 0x57, 0x30)
        x >>= 0x8
        i -= 2
    end
    if i > neg
        d = (x % UInt8)::UInt8 & 0xf
        @inbounds a[i] = d + ifelse(d > 0x9, 0x57, 0x30)
    end
    neg && (@inbounds a[1] = 0x2d) # UInt8('-')
    unsafe_takestring(a)
end

const base36digits = UInt8['0':'9';'a':'z']
const base62digits = UInt8['0':'9';'A':'Z';'a':'z']

function _base(base::Integer, x::Integer, pad::Int, neg::Bool)
    (x >= 0) | (base < 0) || throw(DomainError(x, "For negative `x`, `base` must be negative."))
    2 <= abs(base) <= 62 || throw(DomainError(base, "base must satisfy 2 ≤ abs(base) ≤ 62"))
    b = (base % Int)::Int
    digits = abs(b) <= 36 ? base36digits : base62digits
    n = neg + ndigits(x, base=b, pad=pad)
    a = StringMemory(n)
    i = n
    @inbounds while i > neg
        if b > 0
            a[i] = digits[1 + (rem(x, b) % Int)::Int]
            x = div(x,b)
        else
            a[i] = digits[1 + (mod(x, -b) % Int)::Int]
            x = cld(x,b)
        end
        i -= 1
    end
    neg && (@inbounds a[1] = 0x2d) # UInt8('-')
    unsafe_takestring(a)
end

split_sign(n::Integer) = unsigned(abs(n)), n < 0
split_sign(n::Unsigned) = n, false

"""
    string(n::Integer; base::Integer = 10, pad::Integer = 1)

Convert an integer `n` to a string in the given `base`,
optionally specifying a number of digits to pad to.

See also [`digits`](@ref), [`bitstring`](@ref), [`count_zeros`](@ref),
and the Printf standard library.

# Examples
```jldoctest
julia> string(5, base = 13, pad = 4)
"0005"

julia> string(-13, base = 5, pad = 4)
"-0023"

julia> using Printf

julia> @sprintf("%04i", 5)
"0005"

julia> @sprintf("%4i", 5)
"   5"
```
"""
function string(n::Integer; base::Integer = 10, pad::Integer = 1)
    pad = (min(max(pad, typemin(Int)), typemax(Int)) % Int)::Int
    if base == 2
        (n_positive, neg) = split_sign(n)
        bin(n_positive, pad, neg)
    elseif base == 8
        (n_positive, neg) = split_sign(n)
        oct(n_positive, pad, neg)
    elseif base == 10
        (n_positive, neg) = split_sign(n)
        dec(n_positive, pad, neg)
    elseif base == 16
        (n_positive, neg) = split_sign(n)
        hex(n_positive, pad, neg)
    else
        _base(base, base > 0 ? unsigned(abs(n)) : convert(Signed, n), pad, (base>0) & (n<0))
    end
end

string(b::Bool) = b ? "true" : "false"

"""
    bitstring(n)

A string giving the literal bit representation of a primitive type
(in bigendian order, i.e. most-significant bit first).

See also [`count_ones`](@ref), [`count_zeros`](@ref), [`digits`](@ref).

# Examples
```jldoctest
julia> bitstring(Int32(4))
"00000000000000000000000000000100"

julia> bitstring(2.2)
"0100000000000001100110011001100110011001100110011001100110011010"
```
"""
function bitstring(x::T) where {T}
    isprimitivetype(T) || throw(ArgumentError(LazyString(T, " not a primitive type")))
    sz = sizeof(T) * 8
    str = StringMemory(sz)
    i = sz
    @inbounds while i >= 4
        b = UInt32(sizeof(T) == 1 ? bitcast(UInt8, x) : trunc_int(UInt8, x))
        d = 0x30303030 + ((b * 0x08040201) >> 0x3) & 0x01010101
        str[i-3] = (d >> 0x00) % UInt8
        str[i-2] = (d >> 0x08) % UInt8
        str[i-1] = (d >> 0x10) % UInt8
        str[i]   = (d >> 0x18) % UInt8
        x = lshr_int(x, 4)
        i -= 4
    end
    return unsafe_takestring(str)
end

"""
    digits([T<:Integer], n::Integer; base::T = 10, pad::Integer = 1)

Return an array with element type `T` (default `Int`) of the digits of `n` in the given
base, optionally padded with zeros to a specified size. More significant digits are at
higher indices, such that `n == sum(digits[k]*base^(k-1) for k in 1:length(digits))`.

See also [`ndigits`](@ref), [`digits!`](@ref),
and for base 2 also [`bitstring`](@ref), [`count_ones`](@ref).

# Examples
```jldoctest
julia> digits(10)
2-element Vector{Int64}:
 0
 1

julia> digits(10, base = 2)
4-element Vector{Int64}:
 0
 1
 0
 1

julia> digits(-256, base = 10, pad = 5)
5-element Vector{Int64}:
 -6
 -5
 -2
  0
  0

julia> n = rand(-999:999);

julia> n == evalpoly(13, digits(n, base = 13))
true
```
"""
digits(n::Integer; base::Integer = 10, pad::Integer = 1) =
    digits(typeof(base), n, base = base, pad = pad)

function digits(T::Type{<:Integer}, n::Integer; base::Integer = 10, pad::Integer = 1)
    digits!(zeros(T, ndigits(n, base=base, pad=pad)), n, base=base)
end

"""
    hastypemax(T::Type)::Bool

Return `true` if and only if the extrema `typemax(T)` and `typemin(T)` are defined.
"""
hastypemax(::Type{T}) where {T} = applicable(typemax, T) && applicable(typemin, T)

"""
    digits!(array, n::Integer; base::Integer = 10)

Fills an array of the digits of `n` in the given base. More significant digits are at higher
indices. If the array length is insufficient, the least significant digits are filled up to
the array length. If the array length is excessive, the excess portion is filled with zeros.

# Examples
```jldoctest
julia> digits!([2, 2, 2, 2], 10, base = 2)
4-element Vector{Int64}:
 0
 1
 0
 1

julia> digits!([2, 2, 2, 2, 2, 2], 10, base = 2)
6-element Vector{Int64}:
 0
 1
 0
 1
 0
 0
```
"""
function digits!(a::AbstractVector{T}, n::Integer; base::Integer = 10) where T<:Integer
    2 <= abs(base) || throw(DomainError(base, "base must be ≥ 2 or ≤ -2"))
    hastypemax(T) && abs(base) - 1 > typemax(T) &&
        throw(ArgumentError(LazyString("type ", T, " too small for base ", base)))
    isempty(a) && return a

    if base > 0
        if ispow2(base) && n >= 0 && n isa Base.BitInteger && base <= typemax(Int)
            base = Int(base)
            k = trailing_zeros(base)
            c = base - 1
            for i in eachindex(a)
                a[i] = (n >> (k * (i - firstindex(a)))) & c
            end
        else
            for i in eachindex(a)
                n, d = divrem(n, base)
                a[i] = d
            end
        end
    else
        # manually peel one loop iteration for type stability
        n, d = fldmod(n, -base)
        a[firstindex(a)] = d
        n = -signed(n)
        for i in firstindex(a)+1:lastindex(a)
            n, d = fldmod(n, -base)
            a[i] = d
            n = -n
        end
    end
    return a
end

"""
    isqrt(n::Integer)

Integer square root: the largest integer `m` such that `m*m <= n`.

```jldoctest
julia> isqrt(5)
2
```
"""
isqrt(x::Integer) = oftype(x, trunc(sqrt(x)))

function isqrt(x::Union{Int64,UInt64,Int128,UInt128})
    x==0 && return x
    s = oftype(x, trunc(sqrt(x)))
    # fix with a Newton iteration, since conversion to float discards
    # too many bits.
    s = (s + div(x,s)) >> 1
    s*s > x ? s-1 : s
end

"""
    factorial(n::Integer)

Factorial of `n`. If `n` is an [`Integer`](@ref), the factorial is computed as an
integer (promoted to at least 64 bits). Note that this may overflow if `n` is not small,
but you can use `factorial(big(n))` to compute the result exactly in arbitrary precision.

See also [`binomial`](@ref).

# Examples
```jldoctest
julia> factorial(6)
720

julia> factorial(21)
ERROR: OverflowError: 21 is too large to look up in the table; consider using `factorial(big(21))` instead
Stacktrace:
[...]

julia> factorial(big(21))
51090942171709440000
```

# External links
* [Factorial](https://en.wikipedia.org/wiki/Factorial) on Wikipedia.
"""
function factorial(n::Integer)
    n < 0 && throw(DomainError(n, "`n` must be non-negative."))
    f::typeof(n*n) = 1
    for i::typeof(n*n) = 2:n
        f *= i
    end
    return f
end

"""
    binomial(n::Integer, k::Integer)

The _binomial coefficient_ ``\\binom{n}{k}``, being the coefficient of the ``k``th term in
the polynomial expansion of ``(1+x)^n``.

If ``n`` is non-negative, then it is the number of ways to choose `k` out of `n` items:
```math
\\binom{n}{k} = \\frac{n!}{k! (n-k)!}
```
where ``n!`` is the [`factorial`](@ref) function.

If ``n`` is negative, then it is defined in terms of the identity
```math
\\binom{n}{k} = (-1)^k \\binom{k-n-1}{k}
```

See also [`factorial`](@ref).

# Examples
```jldoctest
julia> binomial(5, 3)
10

julia> factorial(5) ÷ (factorial(5-3) * factorial(3))
10

julia> binomial(-5, 3)
-35
```

# External links
* [Binomial coefficient](https://en.wikipedia.org/wiki/Binomial_coefficient) on Wikipedia.
"""
binomial(n::Integer, k::Integer) = binomial(promote(n, k)...)

Base.@assume_effects :terminates_locally function binomial(n::T, k::T) where T<:Integer
    n0, k0 = n, k
    k < 0 && return zero(T)
    sgn = one(T)
    if n < 0
        n = -n + k - one(T)
        if isodd(k)
            sgn = -sgn
        end
    end
    k > n && return zero(T)
    (k == 0 || k == n) && return sgn
    k == 1 && return sgn*n
    if k > (n>>1)
        k = (n - k)
    end
    x = nn = n - k + one(T)
    nn += one(T)
    rr = T(2)
    while rr <= k
        xt = div(widemul(x, nn), rr)
        x = xt % T
        x == xt || throw(OverflowError(LazyString("binomial(", n0, ", ", k0, ") overflows")))
        rr += one(T)
        nn += one(T)
    end
    copysign(x, sgn)
end

"""
    binomial(x::Number, k::Integer)

The generalized binomial coefficient, defined for `k ≥ 0` by
the polynomial
```math
\\frac{1}{k!} \\prod_{j=0}^{k-1} (x - j)
```
When `k < 0` it returns zero.

For the case of integer `x`, this is equivalent to the ordinary
integer binomial coefficient
```math
\\binom{n}{k} = \\frac{n!}{k! (n-k)!}
```

Further generalizations to non-integer `k` are mathematically possible, but
involve the Gamma function and/or the beta function, which are
not provided by the Julia standard library but are available
in external packages such as [SpecialFunctions.jl](https://github.com/JuliaMath/SpecialFunctions.jl).

# External links
* [Binomial coefficient](https://en.wikipedia.org/wiki/Binomial_coefficient) on Wikipedia.
"""
function binomial(x::Number, k::Integer)
    k < 0 && return zero(x)/one(k)
    # we don't use prod(i -> (x-i+1), 1:k) / factorial(k),
    # and instead divide each term by i, to avoid spurious overflow.
    return prod(i -> (x-(i-1))/i, OneTo(k), init=oneunit(x)/one(k))
end

"""
    clamp(x, lo, hi)

Return `x` if `lo <= x <= hi`. If `x > hi`, return `hi`. If `x < lo`, return `lo`. Arguments
are promoted to a common type.

See also [`clamp!`](@ref), [`min`](@ref), [`max`](@ref).

!!! compat "Julia 1.3"
    `missing` as the first argument requires at least Julia 1.3.

# Examples
```jldoctest
julia> clamp.([pi, 1.0, big(10)], 2.0, 9.0)
3-element Vector{BigFloat}:
 3.141592653589793238462643383279502884197169399375105820974944592307816406286198
 2.0
 9.0

julia> clamp.([11, 8, 5], 10, 6)  # an example where lo > hi
3-element Vector{Int64}:
  6
  6
 10
```
"""
function clamp(x::X, lo::L, hi::H) where {X,L,H}
    T = promote_type(X, L, H)
    return (x > hi) ? convert(T, hi) : (x < lo) ? convert(T, lo) : convert(T, x)
end

"""
    clamp(x, T)::T

Clamp `x` between `typemin(T)` and `typemax(T)` and convert the result to type `T`.

See also [`trunc`](@ref).

# Examples
```jldoctest
julia> clamp(200, Int8)
127

julia> clamp(-200, Int8)
-128

julia> trunc(Int, 4pi^2)
39
```
"""
function clamp(x, ::Type{T}) where {T<:Integer}
    # delegating to clamp(x, typemin(T), typemax(T)) would promote types
    # this way, we avoid unnecessary conversions
    # think of, e.g., clamp(big(2) ^ 200, Int16)
    lo = typemin(T)
    hi = typemax(T)
    return (x > hi) ? hi : (x < lo) ? lo : convert(T, x)
end


"""
    clamp!(array::AbstractArray, lo, hi)

Restrict values in `array` to the specified range, in-place.
See also [`clamp`](@ref).

!!! compat "Julia 1.3"
    `missing` entries in `array` require at least Julia 1.3.

# Examples
```jldoctest
julia> row = collect(-4:4)';

julia> clamp!(row, 0, Inf)
1×9 adjoint(::Vector{Int64}) with eltype Int64:
 0  0  0  0  0  1  2  3  4

julia> clamp.((-4:4)', 0, Inf)
1×9 Matrix{Float64}:
 0.0  0.0  0.0  0.0  0.0  1.0  2.0  3.0  4.0
```
"""
function clamp!(x::AbstractArray, lo, hi)
    @inbounds for i in eachindex(x)
        x[i] = clamp(x[i], lo, hi)
    end
    x
end

"""
    clamp(x::Integer, r::AbstractUnitRange)

Clamp `x` to lie within range `r`.

!!! compat "Julia 1.6"
     This method requires at least Julia 1.6.
"""
clamp(x::Integer, r::AbstractUnitRange{<:Integer}) = clamp(x, first(r), last(r))<|MERGE_RESOLUTION|>--- conflicted
+++ resolved
@@ -145,13 +145,8 @@
 
 function _promote_mixed_signs(a::Signed, b::Unsigned)
     # handle the case a == typemin(typeof(a)) if R != typeof(a)
-<<<<<<< HEAD
-    R = promote_type(typeof(a), typeof(b))
-   promote(abs(a % signed(R)), b)
-=======
     R = promote_typeof(a, b)
     promote(abs(a % signed(R)), b)
->>>>>>> 0cad7217
 end
 
 gcd(a::Integer) = checked_abs(a)
@@ -247,26 +242,18 @@
     s0, s1 = oneunit(T), zero(T)
     t0, t1 = s1, s0
     # The loop invariant is: s0*a0 + t0*b0 == a && s1*a0 + t1*b0 == b
-<<<<<<< HEAD
-    while b != 0
-=======
     while !iszero(b)
->>>>>>> 0cad7217
         q, r = divrem(a, b)
         a, b = b, r
         s0, s1 = s1, s0 - q*s1
         t0, t1 = t1, t0 - q*t1
     end
-<<<<<<< HEAD
-    a < 0 ? (checked_abs(a), -s0, -t0) : (a, s0, t0)
-=======
     # for cases like abs(Int8(-128))
     if isnegative(a) && isnegative(abs(a))
         throw(DomainError((a, b), LazyString("gcd not representable in ", T)))
     else
         return isnegative(a) ? (abs(a), -s0, -t0) : (a, s0, t0)
     end
->>>>>>> 0cad7217
 end
 gcdx(a::Real, b::Real) = gcdx(promote(a,b)...)
 gcdx(a::T, b::T) where T<:Real = throw(MethodError(gcdx, (a,b)))
@@ -283,18 +270,11 @@
     return d′, i*x, j*x, ys...
 end
 
-<<<<<<< HEAD
-gcdx(a::Integer, b::Integer) = gcdx(promote(a, b)...)
-function gcdx(a::Signed, b::Unsigned)
-    d, u, v = gcdx(_promote_mixed_signs(a, b)...)
-    d, flipsign(u, a), v
-=======
 function gcdx(a::Signed, b::Unsigned)
     R = promote_typeof(a, b)
     d, u, v = gcdx(promote(abs(a % signed(R)), b)...)
     flip_typemin = isnegative(a) & (R <: Signed)
     d, flipsign(u, a - flip_typemin), v
->>>>>>> 0cad7217
 end
 function gcdx(a::Unsigned, b::Signed)
     d, v, u = gcdx(b, a)
@@ -325,14 +305,6 @@
 function invmod(n::Integer, m::Integer)
     # The postcondition is: mod(widemul(result, n), m) == mod(one(T), m) && iszero(div(result, m))
     iszero(m) && throw(DomainError(m, "`m` must not be 0."))
-<<<<<<< HEAD
-    if n isa Signed && hastypemax(typeof(n))
-        T = promote_type(typeof(n), typeof(m))
-        t = typemin(T)
-        (m == t) && (iszero(n) || n == t) &&
-            throw(DomainError((n, m), LazyString("Greatest common divisor is ", m, ".")))
-
-=======
     R = promote_typeof(n, m)
     if R <: Signed
         x = _bezout_coef(n, m)
@@ -356,7 +328,6 @@
             isnegative(m) && (t -= m)
             return mod(t % R, m)
         end
->>>>>>> 0cad7217
     end
 end
 
