# This file is a part of Julia. License is MIT: https://julialang.org/license

# Internal changes mechanism.
# Instructions for Julia Core Developers:
# 1. When making a breaking change that is known to be depnedet upon by an
#    important and closely coupled package, decide on a unique `change_name`
#    for your PR and add it to the list below. In general, it is better to
#    err on the side of caution and assign a `change_name` even if it is not
#    clear that it is required. `change_name`s may also be assigned after the
#    fact in a separate PR. (Note that this may cause packages to misbehave
#    on versions in between the change and the assignment of the `change_name`,
#    but this is often still better than the alternative of misbehaving on unknown
#    versions).

# Instructions for Release Managers:
# 1. Upon tagging any release, clear the list of internal changes.
# 2. Upon tagging an -alpha version
#    a. On master, set __next_removal_version to v"1.(x+1)-alpha"
#    b. On the release branch, set __next_removal_version to v"1.x" (no -alpha)
# 3. Upong tagging a release candidate, clear the list of internal changes and
#    set __next_removal_version to `nothing`.
const __next_removal_version = v"1.12-alpha"
const __internal_changes_list = (
    :invertedlinetables,
    :codeinforefactor,
    :miuninferredrm,
    :codeinfonargs,  # #54341
    :ocnopartial,
    :printcodeinfocalls,
    :reducerefactor,
    # Add new change names above this line
)

if !isempty(__internal_changes_list)
    if VERSION == __next_removal_version
        error("You have tagged a new release without clearing the internal changes list.")
    end
elseif __next_removal_version === nothing
    error("You have tagged a new release candidate without clearing the internal changes list.")
end

"""
    __has_internal_change(version_or::VersionNumber, change_name::Symbol)

Some Julia packages have known dependencies on Julia internals (e.g. for introspection of
internal julia datastructures). To ease the co-development of such packages with julia,
a `change_name` is assigned on a best-effort basis or when explicitly requested.
This `change_name` can be used to probe whether or not the particular pre-release build of julia has
a particular change. In particular this function tests change scheduled for `version_or`
is present in our current julia build, either because our current version
is greater than `version_or` or because we're running a pre-release build that
includes the change.

Using this mechanism is a superior alternative to commit-number based `VERSION`
comparisons, which can be brittle during pre-release stages when there are multiple
actively developed branches.

The list of changes is cleared twice during the release process:
1. With the release of the first alpha
2. For the first release candidate

No new `change_name`s will be added during release candidates or bugfix releases
(so in particular on any released version, the list of changes will be empty and
`__has_internal_change` will always be equivalent to a version comparison.

# Example

Julia version `v"1.12.0-DEV.173"` changed the internal representation of line number debug info.
Several debugging packages have custom code to display this information and need to be changed
accordingly. In previous practice, this would often be accomplished with something like the following
```
@static if VERSION > v"1.12.0-DEV.173"
    # Code to handle new format
else
    # Code to handle old format
end
```

However, because such checks cannot be introduced until a VERSION number is assigned
(which also automatically pushes out the change to all nightly users), there was a builtin period
of breakage. With `__has_internal_change`, this can instead be written as:

```
@static if __has_internal_change(v"1.12-alpha", :invertedlinenames)
    # Code to handle new format
else
    # Code to handle old format
end
```

To find out the correct version to use as the first argument, you may use
`Base.__next_removal_version`, which is set to the next version number in which
the list of changes will be cleared.

The primary advantage of this approach is that it allows a new version of the
package to be tagged and released *in advance* of the break on the nightly
build, thus ensuring continuity of package operation for nightly users.

!!! warning

    This functionality is intended to help package developers which make use of
    internal julia functionality. Doing so is explicitly discouraged unless absolutely
    required and comes with the explicit understanding that the package will break.
    In particular, this is not a generic feature-testing mechanism, but only a
    simple, courtesy coordination mechanism for changes that are known (or found) to
    be breaking a package depending on julia internals.
"""
function __has_internal_change(version_or::VersionNumber, change_name::Symbol)
    VERSION > version_or && return true
    change_name in __internal_changes_list
end
export __has_internal_change

# Deprecated functions and objects
#
# Please add new deprecations at the bottom of the file.
# A function deprecated in a release will be removed in the next one.
# Please also add a reference to the pull request which introduced the
# deprecation. For simple cases where a direct replacement is available,
# use @deprecate. @deprecate takes care of calling the replacement
# and of exporting the function.
#
# For more complex cases, move the body of the deprecated method in this file,
# and call depwarn() directly from inside it.

"""
    @deprecate old new [export_old=true]

Deprecate method `old` and specify the replacement call `new`, defining a new method `old`
with the specified signature in the process.

To prevent `old` from being exported, set `export_old` to `false`.

See also [`Base.depwarn()`](@ref).

!!! compat "Julia 1.5"
    As of Julia 1.5, functions defined by `@deprecate` do not print warning when `julia`
    is run without the `--depwarn=yes` flag set, as the default value of `--depwarn` option
    is `no`.  The warnings are printed from tests run by `Pkg.test()`.

# Examples
```jldoctest
julia> @deprecate old_export(x) new(x)
old_export (generic function with 1 method)

julia> @deprecate old_public(x) new(x) false
old_public (generic function with 1 method)
```

Calls to `@deprecate` without explicit type-annotations will define
deprecated methods accepting any number of positional and keyword
arguments of type `Any`.

!!! compat "Julia 1.9"
    Keyword arguments are forwarded when there is no explicit type
    annotation as of Julia 1.9. For older versions, you can manually
    forward positional and keyword arguments by doing `@deprecate
    old(args...; kwargs...) new(args...; kwargs...)`.

To restrict deprecation to a specific signature, annotate the
arguments of `old`. For example,
```jldoctest; filter = r"@ .*"a
julia> new(x::Int) = x;

julia> new(x::Float64) = 2x;

julia> @deprecate old(x::Int) new(x);

julia> methods(old)
# 1 method for generic function "old" from Main:
 [1] old(x::Int64)
     @ deprecated.jl:94
```
will define and deprecate a method `old(x::Int)` that mirrors `new(x::Int)` but will not
define nor deprecate the method `old(x::Float64)`.
"""
macro deprecate(old, new, export_old=true)
    function cannot_export_nonsymbol()
        error(
            "if the third `export_old` argument is not specified or `true`, the first",
            " argument must be of form",
            " (1) `f(...)` where `f` is a symbol,",
            " (2) `T{...}(...)` where `T` is a symbol, or",
            " (3) a symbol.",
        )
    end
    meta = Expr(:meta, :noinline)
    if isa(old, Expr) && (old.head === :call || old.head === :where)
        remove_linenums!(new)
        oldcall = sprint(show_unquoted, old)
        newcall = sprint(show_unquoted, new)
        # if old.head is a :where, step down one level to the :call to avoid code duplication below
        callexpr = old.head === :call ? old : old.args[1]
        if callexpr.head === :call
            fnexpr = callexpr.args[1]
            if fnexpr isa Expr && fnexpr.head === :curly
                fnexpr = fnexpr.args[1]
            end
            if export_old
                if fnexpr isa Symbol
                    maybe_export = Expr(:export, esc(fnexpr))
                else
                    cannot_export_nonsymbol()
                end
            else
                maybe_export = nothing
            end
        else
            error("invalid usage of @deprecate")
        end
        Expr(:toplevel,
            maybe_export,
            :($(esc(old)) = begin
                  $meta
                  depwarn($"`$oldcall` is deprecated, use `$newcall` instead.", Core.Typeof($(esc(fnexpr))).name.singletonname)
                  $(esc(new))
              end))
    else
        if export_old && !(old isa Symbol)
            cannot_export_nonsymbol()
        end
        Expr(:toplevel,
            export_old ? Expr(:export, esc(old)) : nothing,
            :(function $(esc(old))(args...; kwargs...)
                  $meta
                  depwarn($"`$old` is deprecated, use `$new` instead.", Core.Typeof($(esc(old))).name.singletonname)
                  $(esc(new))(args...; kwargs...)
              end))
    end
end

"""
    Base.depwarn(msg::String, funcsym::Symbol; force=false)

Print `msg` as a deprecation warning. The symbol `funcsym` should be the name
of the calling function, which is used to ensure that the deprecation warning is
only printed the first time for each call place. Set `force=true` to force the
warning to always be shown, even if Julia was started with `--depwarn=no` (the
default).

See also [`@deprecate`](@ref).

# Examples
```julia
function deprecated_func()
    Base.depwarn("Don't use `deprecated_func()`!", :deprecated_func)

    1 + 1
end
```
"""
@nospecializeinfer function depwarn(msg, funcsym; force::Bool=false)
    @nospecialize
    # N.B. With this use of `@invokelatest`, we're preventing the addition of backedges from
    # callees, such as `convert`, to this user-facing method. This approach is designed to
    # enhance the resilience of packages that utilize `depwarn` against invalidation.
    return @invokelatest _depwarn(msg, funcsym, force)
end
@nospecializeinfer function _depwarn(msg, funcsym, force::Bool)
    @nospecialize
    opts = JLOptions()
    if opts.depwarn == 2
        throw(ErrorException(msg))
    end
    deplevel = force || opts.depwarn == 1 ? CoreLogging.Warn : CoreLogging.BelowMinLevel
    @logmsg(
        deplevel,
        msg,
        _module=begin
            bt = backtrace()
            frame, caller = firstcaller(bt, funcsym)
            linfo = caller.linfo
            if linfo isa Core.MethodInstance
                def = linfo.def
                def isa Module ? def : def.module
            else
                Core    # TODO: Is it reasonable to attribute callers without linfo to Core?
            end
        end,
        _file=String(caller.file),
        _line=caller.line,
        _id=(frame,funcsym),
        _group=:depwarn,
        caller=caller,
        maxlog=funcsym === nothing ? nothing : 1
    )
    nothing
end

firstcaller(bt::Vector, ::Nothing) = Ptr{Cvoid}(0), StackTraces.UNKNOWN
firstcaller(bt::Vector, funcsym::Symbol) = firstcaller(bt, (funcsym,))
function firstcaller(bt::Vector, funcsyms)
    # Identify the calling line
    found = false
    for ip in bt
        lkups = StackTraces.lookup(ip)
        for lkup in lkups
            if lkup == StackTraces.UNKNOWN || lkup.from_c
                continue
            end
            if found
                return ip, lkup
            end
            found = lkup.func in funcsyms
            # look for constructor type name
            if !found
                li = lkup.linfo
                if li isa Core.MethodInstance
                    def = li.def
                    found = def isa Method && def.name in funcsyms
                end
            end
        end
    end
    return C_NULL, StackTraces.UNKNOWN
end

deprecate(m::Module, s::Symbol, flag=1) = ccall(:jl_deprecate_binding, Cvoid, (Any, Any, Cint), m, s, flag)

macro deprecate_binding(old, new, export_old=true, dep_message=:nothing, constant=true)
    dep_message === :nothing && (dep_message = ", use $new instead.")
    return Expr(:toplevel,
         export_old ? Expr(:export, esc(old)) : nothing,
         Expr(:const, Expr(:(=), esc(Symbol(string("_dep_message_",old))), esc(dep_message))),
         constant ? Expr(:const, Expr(:(=), esc(old), esc(new))) : Expr(:(=), esc(old), esc(new)),
         Expr(:call, :deprecate, __module__, Expr(:quote, old)))
end

macro deprecate_stdlib(old, mod, export_old=true, newname=old)
    rename = old === newname ? "" : " as `$newname`"
    dep_message = """: it has been moved to the standard library package `$mod`$rename.
                        Add `using $mod` to your imports."""
    new = GlobalRef(Base.root_module(Base, mod), newname)
    return Expr(:toplevel,
         export_old ? Expr(:export, esc(old)) : nothing,
         Expr(:const, Expr(:(=), esc(Symbol(string("_dep_message_",old))), esc(dep_message))),
         Expr(:const, Expr(:(=), esc(old), esc(new))),
         Expr(:call, :deprecate, __module__, Expr(:quote, old)))
end

macro deprecate_moved(old, new, export_old=true)
    eold = esc(old)
    emsg = string(old, " has been moved to the package ", new, ".jl.\n",
        "Run `Pkg.add(\"", new, "\")` to install it, restart Julia,\n",
        "and then run `using ", new, "` to load it.")
    return Expr(:toplevel,
        :($eold(args...; kwargs...) = error($emsg)),
        export_old ? Expr(:export, eold) : nothing,
        Expr(:call, :deprecate, __module__, Expr(:quote, old), 2))
end

# BEGIN 1.0 deprecations

@deprecate one(i::CartesianIndex)                    oneunit(i)
@deprecate one(I::Type{CartesianIndex{N}}) where {N} oneunit(I)

import .MPFR: BigFloat
@deprecate BigFloat(x, prec::Int)                               BigFloat(x; precision=prec)
@deprecate BigFloat(x, prec::Int, rounding::RoundingMode)       BigFloat(x, rounding; precision=prec)
@deprecate BigFloat(x::Real, prec::Int)                         BigFloat(x; precision=prec)
@deprecate BigFloat(x::Real, prec::Int, rounding::RoundingMode) BigFloat(x, rounding; precision=prec)

# END 1.0 deprecations

# BEGIN 1.5 deprecations

"""
    isimmutable(v) -> Bool
!!! warning
    Consider using `!ismutable(v)` instead, as `isimmutable(v)` will be replaced by `!ismutable(v)` in a future release. (Since Julia 1.5)
Return `true` iff value `v` is immutable.  See [Mutable Composite Types](@ref)
for a discussion of immutability. Note that this function works on values, so if you give it
a type, it will tell you that a value of `DataType` is mutable.

# Examples
```jldoctest
julia> isimmutable(1)
true

julia> isimmutable([1,2])
false
```
"""
isimmutable(@nospecialize(x)) = !ismutable(x)
export isimmutable
# Note isimmutable is not @deprecated out of performance concerns

macro get!(h, key0, default)
    f, l = __source__.file, __source__.line
    @warn "`@get!(dict, key, default)` at $f:$l is deprecated, use `get!(()->default, dict, key)` instead."
    return quote
        get!(()->$(esc(default)), $(esc(h)), $(esc(key0)))
    end
end

pointer(V::SubArray{<:Any,<:Any,<:Array,<:Tuple{Vararg{RangeIndex}}}, is::Tuple) = pointer(V, CartesianIndex(is))

# END 1.5 deprecations

# BEGIN 1.6 deprecations

# These changed from SimpleVector to `MethodMatch`. These definitions emulate
# being a SimpleVector to ease transition for packages that make explicit
# use of (internal) APIs that return raw method matches.
iterate(match::Core.MethodMatch, field::Int=1) =
    field > nfields(match) ? nothing : (getfield(match, field), field+1)
getindex(match::Core.MethodMatch, field::Int) =
    getfield(match, field)


# these were internal functions, but some packages seem to be relying on them
tuple_type_head(T::Type) = fieldtype(T, 1)
tuple_type_cons(::Type, ::Type{Union{}}) = Union{}
@assume_effects :foldable tuple_type_cons(::Type{S}, ::Type{T}) where T<:Tuple where S =
    Tuple{S, T.parameters...}
@assume_effects :foldable parameter_upper_bound(t::UnionAll, idx) =
    rewrap_unionall((unwrap_unionall(t)::DataType).parameters[idx], t)

# these were internal functions, but some packages seem to be relying on them
@deprecate cat_shape(dims, shape::Tuple{}, shapes::Tuple...) cat_shape(dims, shapes) false
cat_shape(dims, shape::Tuple{}) = () # make sure `cat_shape(dims, ())` do not recursively calls itself

@deprecate unsafe_indices(A) axes(A) false
@deprecate unsafe_length(r) length(r) false

# these were internal type aliases, but some packages seem to be relying on them
const Any16{N} = Tuple{Any,Any,Any,Any,Any,Any,Any,Any,
                        Any,Any,Any,Any,Any,Any,Any,Any,Vararg{Any,N}}
const All16{T,N} = Tuple{T,T,T,T,T,T,T,T,
                         T,T,T,T,T,T,T,T,Vararg{T,N}}

# END 1.6 deprecations

# BEGIN 1.7 deprecations

# the plan is to eventually overload getproperty to access entries of the dict
@noinline function getproperty(x::Pairs, s::Symbol)
    s == :data && depwarn("use values(kwargs) instead of kwargs.data", :getproperty, force=true)
    s == :itr && depwarn("use keys(kwargs) instead of kwargs.itr", :getproperty, force=true)
    return getfield(x, s)
end

# This function was marked as experimental and not exported.
@deprecate catch_stack(task=current_task(); include_bt=true) current_exceptions(task; backtrace=include_bt) false

# END 1.7 deprecations

# BEGIN 1.8 deprecations

const var"@_inline_meta" = var"@inline"
const var"@_noinline_meta" = var"@noinline"
@deprecate getindex(t::Tuple, i::Real) t[convert(Int, i)]

# END 1.8 deprecations

# BEGIN 1.9 deprecations

# We'd generally like to avoid direct external access to internal fields
# Core.Compiler.is_inlineable and Core.Compiler.set_inlineable! move towards this direction,
# but we need to keep these around for compat
function getproperty(ci::CodeInfo, s::Symbol)
    s === :inlineable && return Core.Compiler.is_inlineable(ci)
    return getfield(ci, s)
end

function setproperty!(ci::CodeInfo, s::Symbol, v)
    s === :inlineable && return Core.Compiler.set_inlineable!(ci, v)
    return setfield!(ci, s, convert(fieldtype(CodeInfo, s), v))
end

@eval Threads nthreads() = threadpoolsize()

@eval Threads begin
    """
        resize_nthreads!(A, copyvalue=A[1])

    Resize the array `A` to length [`nthreads()`](@ref).   Any new
    elements that are allocated are initialized to `deepcopy(copyvalue)`,
    where `copyvalue` defaults to `A[1]`.

    This is typically used to allocate per-thread variables, and
    should be called in `__init__` if `A` is a global constant.

    !!! warning

        This function is deprecated, since as of Julia v1.9 the number of
        threads can change at run time. Instead, per-thread state should be
        created as needed based on the thread id of the caller.
    """
    function resize_nthreads!(A::AbstractVector, copyvalue=A[1])
        nthr = nthreads()
        nold = length(A)
        resize!(A, nthr)
        for i = nold+1:nthr
            A[i] = deepcopy(copyvalue)
        end
        return A
    end
end

# END 1.9 deprecations

# BEGIN 1.10 deprecations

"""
    @pure ex

`@pure` gives the compiler a hint for the definition of a pure function,
helping for type inference.

!!! warning
    This macro is intended for internal compiler use and may be subject to changes.

!!! warning
    In Julia 1.8 and higher, it is favorable to use [`@assume_effects`](@ref) instead of `@pure`.
    This is because `@assume_effects` allows a finer grained control over Julia's purity
    modeling and the effect system enables a wider range of optimizations.
"""
macro pure(ex)
    return esc(:(Base.@assume_effects :foldable $ex))
end

# END 1.10 deprecations

# BEGIN 1.11 deprecations

# these were never a part of the public API and so they can be removed without deprecation
# in a minor release but we're being nice and trying to avoid transient breakage.
@deprecate permute!!(a, p::AbstractVector{<:Integer}) permute!(a, p) false
@deprecate invpermute!!(a, p::AbstractVector{<:Integer}) invpermute!(a, p) false

# END 1.11 deprecations

# BEGIN 1.12 deprecations

@deprecate isbindingresolved(m::Module, var::Symbol) true false

"""
    isbindingresolved(m::Module, s::Symbol) -> Bool

Returns whether the binding of a symbol in a module is resolved.

See also: [`isexported`](@ref), [`ispublic`](@ref), [`isdeprecated`](@ref)

```jldoctest
julia> module Mod
           foo() = 17
       end
Mod

julia> Base.isbindingresolved(Mod, :foo)
true
```

!!! warning
    This function is deprecated. The concept of binding "resolvedness" was removed in Julia 1.12.
    The function now always returns `true`.
"""
isbindingresolved

<<<<<<< HEAD
# END 1.12 deprecations

# BEGIN 1.13 deprecations

## These are all mapreduce internals that were not exported or public, but have deprecations to minimize disruptions
@deprecate reducedim_init(f, op, A::AbstractArray, region) (v = mapreduce_empty(f, op, eltype(A)); fill!(mapreduce_similar(A, typeof(v), reduced_indices(A,region)), v)) false
const _dep_message_reducedim_init = ", these internals have been removed. To customize the array returned by dimensional reductions, implement mapreduce_similar instead"
deprecate(Base, :reducedim_init)
deprecate(Base, Symbol("#reducedim_init"))

@deprecate (reducedim_initarray(A::Union{Base.AbstractBroadcasted, AbstractArray}, region, init, ::Type{T}) where {T}) fill!(mapreduce_similar(A,T,reduced_indices(A,region)), init) false
@deprecate reducedim_initarray(A::Union{Base.AbstractBroadcasted, AbstractArray}, region, init) fill!(mapreduce_similar(A,typeof(init),reduced_indices(A,region)), init) false
const _dep_message_reducedim_init = ", these internals have been removed. To customize the array returned by dimensional reductions, implement mapreduce_similar instead"
deprecate(Base, :reducedim_initarray)
deprecate(Base, Symbol("#reducedim_initarray"))

@deprecate _mapreduce_dim(f, op, nt, A::Union{Base.AbstractBroadcasted, AbstractArray}, dims) mapreducedim(f, op, A, nt, dims) false

@deprecate_binding mapreducedim! Base.mapreduce! false
@deprecate_binding _mapreducedim! Base.mapreduce! false
@deprecate_binding reducedim! Base.reduce! false

@deprecate mapreduce_impl(f, op, A::AbstractArrayOrBroadcasted, ifirst::Integer, ilast::Integer, blksize::Int=pairwise_blocksize(f, op)) Base.mapreduce_pairwise(f, op, A, _InitialValue(), ifirst:ilast) false
@deprecate _mapreduce(f, op, A) Base.mapreduce_pairwise(f, op, A, Base._InitialValue()) false
@deprecate _mapreduce(f, op, _, A) Base.mapreduce_pairwise(f, op, A, Base._InitialValue()) false

# END 1.13 deprecations
=======
# Some packages call this function
function to_power_type(x::Number)
    T = promote_type(typeof(x), typeof(x*x))
    convert(T, x)
end
to_power_type(x) = oftype(x*x, x)

# END 1.12 deprecations
>>>>>>> d28a587c
<|MERGE_RESOLUTION|>--- conflicted
+++ resolved
@@ -558,7 +558,13 @@
 """
 isbindingresolved
 
-<<<<<<< HEAD
+# Some packages call this function
+function to_power_type(x::Number)
+    T = promote_type(typeof(x), typeof(x*x))
+    convert(T, x)
+end
+to_power_type(x) = oftype(x*x, x)
+
 # END 1.12 deprecations
 
 # BEGIN 1.13 deprecations
@@ -585,14 +591,4 @@
 @deprecate _mapreduce(f, op, A) Base.mapreduce_pairwise(f, op, A, Base._InitialValue()) false
 @deprecate _mapreduce(f, op, _, A) Base.mapreduce_pairwise(f, op, A, Base._InitialValue()) false
 
-# END 1.13 deprecations
-=======
-# Some packages call this function
-function to_power_type(x::Number)
-    T = promote_type(typeof(x), typeof(x*x))
-    convert(T, x)
-end
-to_power_type(x) = oftype(x*x, x)
-
-# END 1.12 deprecations
->>>>>>> d28a587c
+# END 1.13 deprecations